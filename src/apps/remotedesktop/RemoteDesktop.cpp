--- conflicted
+++ resolved
@@ -42,10 +42,7 @@
 	bool listenOnly = false;
 	uint32 listenPort = 10900;
 	uint32 sshPort = 22;
-<<<<<<< HEAD
-=======
 	const char* command = NULL;
->>>>>>> 1a84d6b3
 
 	for (int32 i = 2; i < argc; i++) {
 		if (strcmp(argv[i], "-p") == 0) {
@@ -90,17 +87,6 @@
 
 	pid_t sshPID = -1;
 	if (!listenOnly) {
-<<<<<<< HEAD
-
-		BPath terminalPath;
-		if (find_directory(B_SYSTEM_APPS_DIRECTORY, &terminalPath) != B_OK) {
-			printf("failed to determine system-apps directory\n");
-			return 3;
-		}
-		if (terminalPath.Append("Terminal") != B_OK) {
-			printf("failed to append to system-apps path\n");
-			return 3;
-=======
 		BPath terminalPath;
 		if (command == NULL) {
 			if (find_directory(B_SYSTEM_APPS_DIRECTORY, &terminalPath)
@@ -113,7 +99,6 @@
 				return 3;
 			}
 			command = terminalPath.Path();
->>>>>>> 1a84d6b3
 		}
 
 		char shellCommand[4096];
