--- conflicted
+++ resolved
@@ -144,13 +144,6 @@
 
 	sDeskbarMenu->NeedsToRebuild();
 	sDeskbarMenu->ResetTargets();
-<<<<<<< HEAD
-
-	fBarView->SetEventMask(0);
-		// This works around a BeOS bug - the menu is quit with every
-		// B_MOUSE_DOWN the window receives...
-=======
->>>>>>> 1a84d6b3
 
 	fShowingMenu = true;
 	BWindow::MenusBeginning();
