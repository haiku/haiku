--- conflicted
+++ resolved
@@ -55,12 +55,6 @@
 	virtual	void			Draw();
 };
 
-<<<<<<< HEAD
-	private:
-		TBarView* fBarView;
-		TBarMenuTitle* fDeskbarMenuItem;
-		TBarMenuTitle* fAppListMenuItem;
-=======
 class TBarMenuBar : public BMenuBar {
 public:
 							TBarMenuBar(BRect frame, const char* name,
@@ -90,7 +84,6 @@
 			TBarMenuTitle*	fDeskbarMenuItem;
 			TBarMenuTitle*	fAppListMenuItem;
 			TSeparatorItem*	fSeparatorItem;
->>>>>>> 1a84d6b3
 };
 
 #endif	// BARMENUBAR_H