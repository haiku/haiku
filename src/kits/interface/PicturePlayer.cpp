/*
 * Copyright 2001-2015, Haiku Inc.
 * Distributed under the terms of the MIT License.
 *
 * Authors:
 *		Marc Flerackers (mflerackers@androme.be)
 *		Stefano Ceccherini (stefano.ceccherini@gmail.com)
 *		Marcus Overhagen (marcus@overhagen.de)
 *		Julian Harnath (julian.harnath@rwth-aachen.de)
 */

/**	PicturePlayer is used to play picture data. */

#include <PicturePlayer.h>

#include <stdio.h>
#include <stdlib.h>
#include <string.h>

#include <AffineTransform.h>
#include <PictureProtocol.h>
#include <Shape.h>


using BPrivate::PicturePlayer;


<<<<<<< HEAD
struct adapter_context {
	void* user_data;
	void** function_table;
};
=======
class Layer;


typedef void (*fnc)(void*);
typedef void (*fnc_BPoint)(void*, BPoint);
typedef void (*fnc_BPointBPoint)(void*, BPoint, BPoint);
typedef void (*fnc_BRect)(void*, BRect);
typedef void (*fnc_BRectBPoint)(void*, BRect, BPoint);
typedef void (*fnc_PBPoint)(void*, const BPoint*);
typedef void (*fnc_i)(void*, int32);
typedef void (*fnc_iPBPointb)(void*, int32, const BPoint*, bool);
typedef void (*fnc_iPBPoint)(void*, int32, const BPoint*);
typedef void (*fnc_Pc)(void*, const char*);
typedef void (*fnc_Pcff)(void*, const char*, float, float);
typedef void (*fnc_BPointBPointff)(void*, BPoint, BPoint, float, float);
typedef void (*fnc_s)(void*, int16);
typedef void (*fnc_ssf)(void*, int16, int16, float);
typedef void (*fnc_f)(void*, float);
typedef void (*fnc_Color)(void*, rgb_color);
typedef void (*fnc_Pattern)(void*, pattern);
typedef void (*fnc_ss)(void *, int16, int16);
typedef void (*fnc_PBRecti)(void*, const BRect*, uint32);
typedef void (*fnc_DrawPixels)(void *, BRect, BRect, int32, int32, int32,
							   int32, int32, const void *);
typedef void (*fnc_DrawPicture)(void *, BPoint, int32);
typedef void (*fnc_BShape)(void*, BShape*);
typedef void (*fnc_BAffineTransform)(void*, BAffineTransform);
typedef void (*fnc_Layer)(void*, const Layer*);
>>>>>>> 71cc4d49


static void
nop()
{
}


static void
move_pen_by(void* _context, const BPoint& delta)
{
	adapter_context* context = reinterpret_cast<adapter_context*>(_context);
	((void (*)(void*, BPoint))context->function_table[1])(context->user_data,
		delta);
}


static void
stroke_line(void* _context, const BPoint& start, const BPoint& end)
{
	adapter_context* context = reinterpret_cast<adapter_context*>(_context);
	((void (*)(void*, BPoint, BPoint))context->function_table[2])(
		context->user_data, start, end);
}


static void
draw_rect(void* _context, const BRect& rect, bool fill)
{
	adapter_context* context = reinterpret_cast<adapter_context*>(_context);
	((void (*)(void*, BRect))context->function_table[fill ? 4 : 3])(
		context->user_data, rect);
}


static void
draw_round_rect(void* _context, const BRect& rect, const BPoint& radii,
	bool fill)
{
	adapter_context* context = reinterpret_cast<adapter_context*>(_context);
	((void (*)(void*, BRect, BPoint))context->function_table[fill ? 6 : 5])(
		context->user_data, rect, radii);
}


static void
draw_bezier(void* _context, size_t numPoints, const BPoint _points[], bool fill)
{
	adapter_context* context = reinterpret_cast<adapter_context*>(_context);
	if (numPoints != 4)
		return;

	BPoint points[4] = { _points[0], _points[1], _points[2], _points[3] };
	((void (*)(void*, BPoint*))context->function_table[fill ? 8 : 7])(
		context->user_data, points);
}


static void
draw_arc(void* _context, const BPoint& center, const BPoint& radii,
	float startTheta, float arcTheta, bool fill)
{
	adapter_context* context = reinterpret_cast<adapter_context*>(_context);
	((void (*)(void*, BPoint, BPoint, float, float))
		context->function_table[fill ? 10 : 9])(context->user_data, center,
			radii, startTheta, arcTheta);
}


static void
draw_ellipse(void* _context, const BRect& rect, bool fill)
{
	adapter_context* context = reinterpret_cast<adapter_context*>(_context);
	BPoint radii((rect.Width() + 1) / 2.0f, (rect.Height() + 1) / 2.0f);
	BPoint center = rect.LeftTop() + radii;
	((void (*)(void*, BPoint, BPoint))
		context->function_table[fill ? 12 : 11])(context->user_data, center,
			radii);
}


static void
draw_polygon(void* _context, size_t numPoints, const BPoint _points[],
	bool isClosed, bool fill)
{
	adapter_context* context = reinterpret_cast<adapter_context*>(_context);

	// This is rather ugly but works for such a trivial class.
	const size_t kMaxStackCount = 200;
	char stackData[kMaxStackCount * sizeof(BPoint)];
	BPoint* points = (BPoint*)stackData;
	if (numPoints > kMaxStackCount) {
		points = (BPoint*)malloc(numPoints * sizeof(BPoint));
		if (points == NULL)
			return;
	}

	memcpy(points, _points, numPoints * sizeof(BPoint));

	((void (*)(void*, int32, BPoint*, bool))
		context->function_table[fill ? 14 : 13])(context->user_data, numPoints,
			points, isClosed);

	if (numPoints > kMaxStackCount)
		free(points);
}


static void
draw_shape(void* _context, const BShape& shape, bool fill)
{
	adapter_context* context = reinterpret_cast<adapter_context*>(_context);
	((void (*)(void*, BShape))context->function_table[fill ? 16 : 15])(
		context->user_data, shape);
}


static void
draw_string(void* _context, const char* _string, size_t length,
	float deltaSpace, float deltaNonSpace)
{
	adapter_context* context = reinterpret_cast<adapter_context*>(_context);
	char* string = strndup(_string, length);

	((void (*)(void*, char*, float, float))
		context->function_table[17])(context->user_data, string, deltaSpace,
			deltaNonSpace);

	free(string);
}


static void
draw_pixels(void* _context, const BRect& src, const BRect& dest, uint32 width,
	uint32 height, size_t bytesPerRow, color_space pixelFormat, uint32 options,
	const void* _data, size_t length)
{
	adapter_context* context = reinterpret_cast<adapter_context*>(_context);
	void* data = malloc(length);
	if (data == NULL)
		return;

	memcpy(data, _data, length);

	((void (*)(void*, BRect, BRect, int32, int32, int32, int32, int32, void*))
		context->function_table[18])(context->user_data, src, dest, width,
			height, bytesPerRow, pixelFormat, options, data);

	free(data);
}


static void
draw_picture(void* _context, const BPoint& where, int32 token)
{
	adapter_context* context = reinterpret_cast<adapter_context*>(_context);
	((void (*)(void*, BPoint, int32))context->function_table[19])(
		context->user_data, where, token);
}


static void
set_clipping_rects(void* _context, size_t numRects, const BRect _rects[])
{
	adapter_context* context = reinterpret_cast<adapter_context*>(_context);

	// This is rather ugly but works for such a trivial class.
	const size_t kMaxStackCount = 100;
	char stackData[kMaxStackCount * sizeof(BRect)];
	BRect* rects = (BRect*)stackData;
	if (numRects > kMaxStackCount) {
		rects = (BRect*)malloc(numRects * sizeof(BRect));
		if (rects == NULL)
			return;
	}

	memcpy(rects, _rects, numRects * sizeof(BRect));

	((void (*)(void*, BRect*, uint32))context->function_table[20])(
		context->user_data, rects, numRects);

	if (numRects > kMaxStackCount)
		free(rects);
}


static void
clip_to_picture(void* _context, int32 token, const BPoint& origin,
	bool clipToInverse)
{
	adapter_context* context = reinterpret_cast<adapter_context*>(_context);
	((void (*)(void*, int32, BPoint, bool))context->function_table[21])(
			context->user_data, token, origin, clipToInverse);
}


static void
push_state(void* _context)
{
	adapter_context* context = reinterpret_cast<adapter_context*>(_context);
	((void (*)(void*))context->function_table[22])(context->user_data);
}


static void
pop_state(void* _context)
{
	adapter_context* context = reinterpret_cast<adapter_context*>(_context);
	((void (*)(void*))context->function_table[23])(context->user_data);
}


static void
enter_state_change(void* _context)
{
	adapter_context* context = reinterpret_cast<adapter_context*>(_context);
	((void (*)(void*))context->function_table[24])(context->user_data);
}


static void
exit_state_change(void* _context)
{
	adapter_context* context = reinterpret_cast<adapter_context*>(_context);
	((void (*)(void*))context->function_table[25])(context->user_data);
}


static void
enter_font_state(void* _context)
{
	adapter_context* context = reinterpret_cast<adapter_context*>(_context);
	((void (*)(void*))context->function_table[26])(context->user_data);
}


static void
exit_font_state(void* _context)
{
	adapter_context* context = reinterpret_cast<adapter_context*>(_context);
	((void (*)(void*))context->function_table[27])(context->user_data);
}


static void
set_origin(void* _context, const BPoint& origin)
{
	adapter_context* context = reinterpret_cast<adapter_context*>(_context);
	((void (*)(void*, BPoint))context->function_table[28])(context->user_data,
		origin);
}


static void
set_pen_location(void* _context, const BPoint& penLocation)
{
	adapter_context* context = reinterpret_cast<adapter_context*>(_context);
	((void (*)(void*, BPoint))context->function_table[29])(context->user_data,
		penLocation);
}


static void
set_drawing_mode(void* _context, drawing_mode mode)
{
	adapter_context* context = reinterpret_cast<adapter_context*>(_context);
	((void (*)(void*, drawing_mode))context->function_table[30])(
		context->user_data, mode);
}


static void
set_line_mode(void* _context, cap_mode capMode, join_mode joinMode,
	float miterLimit)
{
	adapter_context* context = reinterpret_cast<adapter_context*>(_context);
	((void (*)(void*, cap_mode, join_mode, float))context->function_table[31])(
		context->user_data, capMode, joinMode, miterLimit);
}


static void
set_pen_size(void* _context, float size)
{
	adapter_context* context = reinterpret_cast<adapter_context*>(_context);
	((void (*)(void*, float))context->function_table[32])(context->user_data,
		size);
}


static void
set_fore_color(void* _context, const rgb_color& color)
{
	adapter_context* context = reinterpret_cast<adapter_context*>(_context);
	((void (*)(void*, rgb_color))context->function_table[33])(
		context->user_data, color);
}


static void
set_back_color(void* _context, const rgb_color& color)
{
	adapter_context* context = reinterpret_cast<adapter_context*>(_context);
	((void (*)(void*, rgb_color))context->function_table[34])(
		context->user_data, color);
}


static void
set_stipple_pattern(void* _context, const pattern& stipplePattern)
{
	adapter_context* context = reinterpret_cast<adapter_context*>(_context);
	((void (*)(void*, pattern))context->function_table[35])(context->user_data,
		stipplePattern);
}


static void
set_scale(void* _context, float scale)
{
	adapter_context* context = reinterpret_cast<adapter_context*>(_context);
	((void (*)(void*, float))context->function_table[36])(context->user_data,
		scale);
}


static void
set_font_family(void* _context, const char* _family, size_t length)
{
	adapter_context* context = reinterpret_cast<adapter_context*>(_context);
	char* family = strndup(_family, length);

	((void (*)(void*, char*))context->function_table[37])(context->user_data,
		family);

	free(family);
}


static void
set_font_style(void* _context, const char* _style, size_t length)
{
	adapter_context* context = reinterpret_cast<adapter_context*>(_context);
	char* style = strndup(_style, length);

	((void (*)(void*, char*))context->function_table[38])(context->user_data,
		style);

	free(style);
}


static void
set_font_spacing(void* _context, uint8 spacing)
{
	adapter_context* context = reinterpret_cast<adapter_context*>(_context);
	((void (*)(void*, int32))context->function_table[39])(context->user_data,
		spacing);
}


static void
set_font_size(void* _context, float size)
{
	adapter_context* context = reinterpret_cast<adapter_context*>(_context);
	((void (*)(void*, float))context->function_table[40])(context->user_data,
		size);
}


static void
set_font_rotation(void* _context, float rotation)
{
	adapter_context* context = reinterpret_cast<adapter_context*>(_context);
	((void (*)(void*, float))context->function_table[41])(context->user_data,
		rotation);
}


static void
set_font_encoding(void* _context, uint8 encoding)
{
	adapter_context* context = reinterpret_cast<adapter_context*>(_context);
	((void (*)(void*, int32))context->function_table[42])(context->user_data,
		encoding);
}


static void
set_font_flags(void* _context, uint32 flags)
{
	adapter_context* context = reinterpret_cast<adapter_context*>(_context);
	((void (*)(void*, int32))context->function_table[43])(context->user_data,
		flags);
}


static void
set_font_shear(void* _context, float shear)
{
	adapter_context* context = reinterpret_cast<adapter_context*>(_context);
	((void (*)(void*, float))context->function_table[44])(context->user_data,
		shear);
}


static void
set_font_face(void* _context, uint16 face)
{
	adapter_context* context = reinterpret_cast<adapter_context*>(_context);
	((void (*)(void*, int32))context->function_table[46])(context->user_data,
		face);
}


static void
set_blending_mode(void* _context, source_alpha alphaSrcMode,
	alpha_function alphaFncMode)
{
	adapter_context* context = reinterpret_cast<adapter_context*>(_context);
	((void (*)(void*, source_alpha, alpha_function))
		context->function_table[47])(context->user_data, alphaSrcMode,
			alphaFncMode);
}


#if DEBUG > 1
static const char *
PictureOpToString(int op)
{
	#define RETURN_STRING(x) case x: return #x

	switch(op) {
		RETURN_STRING(B_PIC_MOVE_PEN_BY);
		RETURN_STRING(B_PIC_STROKE_LINE);
		RETURN_STRING(B_PIC_STROKE_RECT);
		RETURN_STRING(B_PIC_FILL_RECT);
		RETURN_STRING(B_PIC_STROKE_ROUND_RECT);
		RETURN_STRING(B_PIC_FILL_ROUND_RECT);
		RETURN_STRING(B_PIC_STROKE_BEZIER);
		RETURN_STRING(B_PIC_FILL_BEZIER);
		RETURN_STRING(B_PIC_STROKE_POLYGON);
		RETURN_STRING(B_PIC_FILL_POLYGON);
		RETURN_STRING(B_PIC_STROKE_SHAPE);
		RETURN_STRING(B_PIC_FILL_SHAPE);
		RETURN_STRING(B_PIC_DRAW_STRING);
		RETURN_STRING(B_PIC_DRAW_PIXELS);
		RETURN_STRING(B_PIC_DRAW_PICTURE);
		RETURN_STRING(B_PIC_STROKE_ARC);
		RETURN_STRING(B_PIC_FILL_ARC);
		RETURN_STRING(B_PIC_STROKE_ELLIPSE);
		RETURN_STRING(B_PIC_FILL_ELLIPSE);

		RETURN_STRING(B_PIC_ENTER_STATE_CHANGE);
		RETURN_STRING(B_PIC_SET_CLIPPING_RECTS);
		RETURN_STRING(B_PIC_CLIP_TO_PICTURE);
		RETURN_STRING(B_PIC_PUSH_STATE);
		RETURN_STRING(B_PIC_POP_STATE);
		RETURN_STRING(B_PIC_CLEAR_CLIPPING_RECTS);

		RETURN_STRING(B_PIC_SET_ORIGIN);
		RETURN_STRING(B_PIC_SET_PEN_LOCATION);
		RETURN_STRING(B_PIC_SET_DRAWING_MODE);
		RETURN_STRING(B_PIC_SET_LINE_MODE);
		RETURN_STRING(B_PIC_SET_PEN_SIZE);
		RETURN_STRING(B_PIC_SET_SCALE);
		RETURN_STRING(B_PIC_SET_TRANSFORM);
		RETURN_STRING(B_PIC_SET_FORE_COLOR);
		RETURN_STRING(B_PIC_SET_BACK_COLOR);
		RETURN_STRING(B_PIC_SET_STIPLE_PATTERN);
		RETURN_STRING(B_PIC_ENTER_FONT_STATE);
		RETURN_STRING(B_PIC_SET_BLENDING_MODE);
		RETURN_STRING(B_PIC_SET_FONT_FAMILY);
		RETURN_STRING(B_PIC_SET_FONT_STYLE);
		RETURN_STRING(B_PIC_SET_FONT_SPACING);
		RETURN_STRING(B_PIC_SET_FONT_ENCODING);
		RETURN_STRING(B_PIC_SET_FONT_FLAGS);
		RETURN_STRING(B_PIC_SET_FONT_SIZE);
		RETURN_STRING(B_PIC_SET_FONT_ROTATE);
		RETURN_STRING(B_PIC_SET_FONT_SHEAR);
		RETURN_STRING(B_PIC_SET_FONT_BPP);
		RETURN_STRING(B_PIC_SET_FONT_FACE);
		default: return "Unknown op";
	}
	#undef RETURN_STRING
}
#endif


PicturePlayer::PicturePlayer(const void *data, size_t size, BList *pictures)
	:	fData(data),
		fSize(size),
		fPictures(pictures)
{
}


PicturePlayer::~PicturePlayer()
{
}


status_t
PicturePlayer::Play(void** callBackTable, int32 tableEntries, void* userData)
{
	const BPrivate::picture_player_callbacks kAdapterCallbacks = {
		move_pen_by,
		stroke_line,
		draw_rect,
		draw_round_rect,
		draw_bezier,
		draw_arc,
		draw_ellipse,
		draw_polygon,
		draw_shape,
		draw_string,
		draw_pixels,
		draw_picture,
		set_clipping_rects,
		clip_to_picture,
		push_state,
		pop_state,
		enter_state_change,
		exit_state_change,
		enter_font_state,
		exit_font_state,
		set_origin,
		set_pen_location,
		set_drawing_mode,
		set_line_mode,
		set_pen_size,
		set_fore_color,
		set_back_color,
		set_stipple_pattern,
		set_scale,
		set_font_family,
		set_font_style,
		set_font_spacing,
		set_font_size,
		set_font_rotation,
		set_font_encoding,
		set_font_flags,
		set_font_shear,
		set_font_face,
		set_blending_mode
	};

	// We don't check if the functions in the table are NULL, but we
	// check the tableEntries to see if the table is big enough.
	// If an application supplies the wrong size or an invalid pointer,
	// it's its own fault.

	// If the caller supplied a function table smaller than needed,
	// we use our dummy table, and copy the supported ops from the supplied one.
<<<<<<< HEAD
	void *dummyTable[kOpsTableSize];

	adapter_context adapterContext;
	adapterContext.user_data = userData;
	adapterContext.function_table = callBackTable;

	if ((size_t)tableEntries < kOpsTableSize) {
		memcpy(dummyTable, callBackTable, tableEntries * sizeof(void*));
		for (size_t i = (size_t)tableEntries; i < kOpsTableSize; i++)
			dummyTable[i] = (void*)nop;

		adapterContext.function_table = dummyTable;
	}

	return _Play(kAdapterCallbacks, &adapterContext, fData, fSize, 0);
}


status_t
PicturePlayer::Play(const picture_player_callbacks& callbacks,
	size_t callbacksSize, void* userData)
{
	return _Play(callbacks, userData, fData, fSize, 0);
}


class DataReader {
public:
		DataReader(const void* buffer, size_t length)
			:
			fBuffer((const uint8*)buffer),
			fRemaining(length)
		{
		}

		size_t
		Remaining() const
		{
			return fRemaining;
		}

		template<typename T>
		bool
		Get(const T*& typed, size_t count = 1)
		{
			if (fRemaining < sizeof(T) * count)
				return false;

			typed = reinterpret_cast<const T *>(fBuffer);
			fRemaining -= sizeof(T) * count;
			fBuffer += sizeof(T) * count;
			return true;
		}
=======
	void **functionTable = callBackTable;
	void *dummyTable[kOpsTableSize] = {
		(void *)nop, (void *)nop, (void *)nop, (void *)nop,
		(void *)nop, (void *)nop, (void *)nop, (void *)nop,
		(void *)nop, (void *)nop, (void *)nop, (void *)nop,
		(void *)nop, (void *)nop, (void *)nop, (void *)nop,
		(void *)nop, (void *)nop, (void *)nop, (void *)nop,
		(void *)nop, (void *)nop, (void *)nop, (void *)nop,
		(void *)nop, (void *)nop, (void *)nop, (void *)nop,
		(void *)nop, (void *)nop, (void *)nop, (void *)nop,
		(void *)nop, (void *)nop, (void *)nop, (void *)nop,
		(void *)nop, (void *)nop, (void *)nop, (void *)nop,
		(void *)nop, (void *)nop, (void *)nop, (void *)nop,
		(void *)nop, (void *)nop, (void *)nop, (void *)nop,
		(void *)nop, (void *)nop
	};
>>>>>>> 71cc4d49

		template<typename T>
		bool
		GetRemaining(const T*& buffer, size_t& size)
		{
			if (fRemaining == 0)
				return false;

			buffer = reinterpret_cast<const T*>(fBuffer);
			size = fRemaining;
			fRemaining = 0;
			return true;
		}

private:
		const uint8*	fBuffer;
		size_t			fRemaining;
};


struct picture_data_entry_header {
	uint16 op;
	uint32 size;
} _PACKED;


status_t
PicturePlayer::_Play(const picture_player_callbacks& callbacks, void* userData,
	const void* buffer, size_t length, uint16 parentOp)
{
#if DEBUG
	printf("Start rendering %sBPicture...\n", parentOp != 0 ? "sub " : "");
	bigtime_t startTime = system_time();
	int32 numOps = 0;
#endif

	DataReader pictureReader(buffer, length);

	while (pictureReader.Remaining() > 0) {
		const picture_data_entry_header* header;
		const uint8* opData;
		if (!pictureReader.Get(header)
			|| !pictureReader.Get(opData, header->size)) {
			return B_BAD_DATA;
		}

		DataReader reader(opData, header->size);

		// Disallow ops that don't fit the parent.
		switch (parentOp) {
			case 0:
				// No parent op, no restrictions.
				break;

			case B_PIC_ENTER_STATE_CHANGE:
				if (header->op <= B_PIC_ENTER_STATE_CHANGE
					|| header->op > B_PIC_SET_TRANSFORM) {
					return B_BAD_DATA;
				}
				break;

			case B_PIC_ENTER_FONT_STATE:
				if (header->op < B_PIC_SET_FONT_FAMILY
					|| header->op > B_PIC_SET_FONT_FACE) {
					return B_BAD_DATA;
					}
				break;

			default:
				return B_BAD_DATA;
		}

#if DEBUG > 1
		bigtime_t startOpTime = system_time();
		printf("Op %s ", PictureOpToString(header->op));
#endif
		switch (header->op) {
			case B_PIC_MOVE_PEN_BY:
			{
				const BPoint* where;
				if (callbacks.move_pen_by == NULL || !reader.Get(where))
					break;

				callbacks.move_pen_by(userData, *where);
				break;
			}

			case B_PIC_STROKE_LINE:
			{
				const BPoint* start;
				const BPoint* end;
				if (callbacks.stroke_line == NULL || !reader.Get(start)
					|| !reader.Get(end)) {
					break;
				}

				callbacks.stroke_line(userData, *start, *end);
				break;
			}

			case B_PIC_STROKE_RECT:
			case B_PIC_FILL_RECT:
			{
				const BRect* rect;
				if (callbacks.draw_rect == NULL || !reader.Get(rect))
					break;

				callbacks.draw_rect(userData, *rect,
					header->op == B_PIC_FILL_RECT);
				break;
			}

			case B_PIC_STROKE_ROUND_RECT:
			case B_PIC_FILL_ROUND_RECT:
			{
				const BRect* rect;
				const BPoint* radii;
				if (callbacks.draw_round_rect == NULL || !reader.Get(rect)
					|| !reader.Get(radii)) {
					break;
				}

				callbacks.draw_round_rect(userData, *rect, *radii,
					header->op == B_PIC_FILL_ROUND_RECT);
				break;
			}

			case B_PIC_STROKE_BEZIER:
			case B_PIC_FILL_BEZIER:
			{
				const size_t kNumControlPoints = 4;
				const BPoint* controlPoints;
				if (callbacks.draw_bezier == NULL
					|| !reader.Get(controlPoints, kNumControlPoints)) {
					break;
				}

				callbacks.draw_bezier(userData, kNumControlPoints,
					controlPoints, header->op == B_PIC_FILL_BEZIER);
				break;
			}

			case B_PIC_STROKE_ARC:
			case B_PIC_FILL_ARC:
			{
				const BPoint* center;
				const BPoint* radii;
				const float* startTheta;
				const float* arcTheta;
				if (callbacks.draw_arc == NULL || !reader.Get(center)
					|| !reader.Get(radii) || !reader.Get(startTheta)
					|| !reader.Get(arcTheta)) {
					break;
				}

				callbacks.draw_arc(userData, *center, *radii, *startTheta,
					*arcTheta, header->op == B_PIC_FILL_ARC);
				break;
			}

			case B_PIC_STROKE_ELLIPSE:
			case B_PIC_FILL_ELLIPSE:
			{
				const BRect* rect;
				if (callbacks.draw_ellipse == NULL || !reader.Get(rect))
					break;

				callbacks.draw_ellipse(userData, *rect,
					header->op == B_PIC_FILL_ELLIPSE);
				break;
			}

			case B_PIC_STROKE_POLYGON:
			case B_PIC_FILL_POLYGON:
			{
				const uint32* numPoints;
				const BPoint* points;
				if (callbacks.draw_polygon == NULL || !reader.Get(numPoints)
					|| !reader.Get(points, *numPoints)) {
					break;
				}

				bool isClosed = true;
				const bool* closedPointer;
				if (header->op != B_PIC_FILL_POLYGON) {
					if (!reader.Get(closedPointer))
						break;

					isClosed = *closedPointer;
				}

				callbacks.draw_polygon(userData, *numPoints, points, isClosed,
					header->op == B_PIC_FILL_POLYGON);
				break;
			}

			case B_PIC_STROKE_SHAPE:
			case B_PIC_FILL_SHAPE:
			{
				const uint32* opCount;
				const uint32* pointCount;
				const uint32* opList;
				const BPoint* pointList;
				if (callbacks.draw_shape == NULL || !reader.Get(opCount)
					|| !reader.Get(pointCount) || !reader.Get(opList, *opCount)
					|| !reader.Get(pointList, *pointCount)) {
					break;
				}

				// TODO: remove BShape data copying
				BShape shape;
				shape.SetData(*opCount, *pointCount, opList, pointList);

				callbacks.draw_shape(userData, shape,
					header->op == B_PIC_FILL_SHAPE);
				break;
			}

			case B_PIC_DRAW_STRING:
			{
				const float* escapementSpace;
				const float* escapementNonSpace;
				const char* string;
				size_t length;
				if (callbacks.draw_string == NULL
					|| !reader.Get(escapementSpace)
					|| !reader.Get(escapementNonSpace)
					|| !reader.GetRemaining(string, length)) {
					break;
				}

				callbacks.draw_string(userData, string, length,
					*escapementSpace, *escapementNonSpace);
				break;
			}

			case B_PIC_DRAW_PIXELS:
			{
				const BRect* sourceRect;
				const BRect* destinationRect;
				const uint32* width;
				const uint32* height;
				const uint32* bytesPerRow;
				const uint32* colorSpace;
				const uint32* flags;
				const void* data;
				size_t length;
				if (callbacks.draw_pixels == NULL || !reader.Get(sourceRect)
					|| !reader.Get(destinationRect) || !reader.Get(width)
					|| !reader.Get(height) || !reader.Get(bytesPerRow)
					|| !reader.Get(colorSpace) || !reader.Get(flags)
					|| !reader.GetRemaining(data, length)) {
					break;
				}

				callbacks.draw_pixels(userData, *sourceRect, *destinationRect,
					*width, *height, *bytesPerRow, (color_space)*colorSpace,
					*flags, data, length);
				break;
			}

			case B_PIC_DRAW_PICTURE:
			{
				const BPoint* where;
				const int32* token;
				if (callbacks.draw_picture == NULL || !reader.Get(where)
					|| !reader.Get(token)) {
					break;
				}

				callbacks.draw_picture(userData, *where, *token);
				break;
			}

			case B_PIC_SET_CLIPPING_RECTS:
			{
				const uint32* numRects;
				const BRect* rects;
				if (callbacks.set_clipping_rects == NULL
					|| !reader.Get(numRects) || !reader.Get(rects, *numRects)) {
					break;
				}

				callbacks.set_clipping_rects(userData, *numRects, rects);
				break;
			}

			case B_PIC_CLEAR_CLIPPING_RECTS:
			{
				if (callbacks.set_clipping_rects == NULL)
					break;

				callbacks.set_clipping_rects(userData, 0, NULL);
				break;
			}

			case B_PIC_CLIP_TO_PICTURE:
			{
				const int32* token;
				const BPoint* where;
				const bool* inverse;
				if (callbacks.clip_to_picture == NULL || !reader.Get(token)
					|| !reader.Get(where) || !reader.Get(inverse))
					break;

				callbacks.clip_to_picture(userData, *token, *where, *inverse);
				break;
			}

			case B_PIC_PUSH_STATE:
			{
				if (callbacks.push_state == NULL)
					break;

				callbacks.push_state(userData);
				break;
			}

			case B_PIC_POP_STATE:
			{
				if (callbacks.pop_state == NULL)
					break;

				callbacks.pop_state(userData);
				break;
			}

			case B_PIC_ENTER_STATE_CHANGE:
			case B_PIC_ENTER_FONT_STATE:
			{
				const void* data;
				size_t length;
				if (!reader.GetRemaining(data, length))
					break;

				if (header->op == B_PIC_ENTER_STATE_CHANGE) {
					if (callbacks.enter_state_change != NULL)
						callbacks.enter_state_change(userData);
				} else if (callbacks.enter_font_state != NULL)
					callbacks.enter_font_state(userData);

				status_t result = _Play(callbacks, userData, data, length,
					header->op);
				if (result != B_OK)
					return result;

				if (header->op == B_PIC_ENTER_STATE_CHANGE) {
					if (callbacks.exit_state_change != NULL)
						callbacks.exit_state_change(userData);
				} else if (callbacks.exit_font_state != NULL)
					callbacks.exit_font_state(userData);

				break;
			}

			case B_PIC_SET_ORIGIN:
			{
				const BPoint* origin;
				if (callbacks.set_origin == NULL || !reader.Get(origin))
					break;

				callbacks.set_origin(userData, *origin);
				break;
			}

			case B_PIC_SET_PEN_LOCATION:
			{
				const BPoint* location;
				if (callbacks.set_pen_location == NULL || !reader.Get(location))
					break;

				callbacks.set_pen_location(userData, *location);
				break;
			}

			case B_PIC_SET_DRAWING_MODE:
			{
				const uint16* mode;
				if (callbacks.set_drawing_mode == NULL || !reader.Get(mode))
					break;

				callbacks.set_drawing_mode(userData, (drawing_mode)*mode);
				break;
			}

			case B_PIC_SET_LINE_MODE:
			{
				const uint16* capMode;
				const uint16* joinMode;
				const float* miterLimit;
				if (callbacks.set_line_mode == NULL || !reader.Get(capMode)
					|| !reader.Get(joinMode) || !reader.Get(miterLimit)) {
					break;
				}

				callbacks.set_line_mode(userData, (cap_mode)*capMode,
					(join_mode)*joinMode, *miterLimit);
				break;
			}

			case B_PIC_SET_PEN_SIZE:
			{
				const float* penSize;
				if (callbacks.set_pen_size == NULL || !reader.Get(penSize))
					break;

				callbacks.set_pen_size(userData, *penSize);
				break;
			}

			case B_PIC_SET_FORE_COLOR:
			{
				const rgb_color* color;
				if (callbacks.set_fore_color == NULL || !reader.Get(color))
					break;

				callbacks.set_fore_color(userData, *color);
				break;
			}

			case B_PIC_SET_BACK_COLOR:
			{
				const rgb_color* color;
				if (callbacks.set_back_color == NULL || !reader.Get(color))
					break;

				callbacks.set_back_color(userData, *color);
				break;
			}

			case B_PIC_SET_STIPLE_PATTERN:
			{
				const pattern* stipplePattern;
				if (callbacks.set_stipple_pattern == NULL
					|| !reader.Get(stipplePattern)) {
					break;
				}

				callbacks.set_stipple_pattern(userData, *stipplePattern);
				break;
			}

			case B_PIC_SET_SCALE:
			{
				const float* scale;
				if (callbacks.set_scale == NULL || !reader.Get(scale))
					break;

				callbacks.set_scale(userData, *scale);
				break;
			}

			case B_PIC_SET_FONT_FAMILY:
			{
				const char* family;
				size_t length;
				if (callbacks.set_font_family == NULL
					|| !reader.GetRemaining(family, length)) {
					break;
				}

				callbacks.set_font_family(userData, family, length);
				break;
			}

			case B_PIC_SET_FONT_STYLE:
			{
				const char* style;
				size_t length;
				if (callbacks.set_font_style == NULL
					|| !reader.GetRemaining(style, length)) {
					break;
				}

				callbacks.set_font_style(userData, style, length);
				break;
			}

			case B_PIC_SET_FONT_SPACING:
			{
				const uint32* spacing;
				if (callbacks.set_font_spacing == NULL || !reader.Get(spacing))
					break;

				callbacks.set_font_spacing(userData, *spacing);
				break;
			}

			case B_PIC_SET_FONT_SIZE:
			{
				const float* size;
				if (callbacks.set_font_size == NULL || !reader.Get(size))
					break;

				callbacks.set_font_size(userData, *size);
				break;
			}

			case B_PIC_SET_FONT_ROTATE:
			{
				const float* rotation;
				if (callbacks.set_font_rotation == NULL
					|| !reader.Get(rotation)) {
					break;
				}

				callbacks.set_font_rotation(userData, *rotation);
				break;
			}

			case B_PIC_SET_FONT_ENCODING:
			{
				const uint32* encoding;
				if (callbacks.set_font_encoding == NULL
					|| !reader.Get(encoding)) {
					break;
				}

				callbacks.set_font_encoding(userData, *encoding);
				break;
			}

			case B_PIC_SET_FONT_FLAGS:
			{
				const uint32* flags;
				if (callbacks.set_font_flags == NULL || !reader.Get(flags))
					break;

				callbacks.set_font_flags(userData, *flags);
				break;
			}

			case B_PIC_SET_FONT_SHEAR:
			{
				const float* shear;
				if (callbacks.set_font_shear == NULL || !reader.Get(shear))
					break;

				callbacks.set_font_shear(userData, *shear);
				break;
			}

			case B_PIC_SET_FONT_FACE:
			{
				const uint32* face;
				if (callbacks.set_font_face == NULL || !reader.Get(face))
					break;

				callbacks.set_font_face(userData, *face);
				break;
			}

			case B_PIC_SET_BLENDING_MODE:
			{
				const uint16* alphaSourceMode;
				const uint16* alphaFunctionMode;
				if (callbacks.set_blending_mode == NULL
					|| !reader.Get(alphaSourceMode)
					|| !reader.Get(alphaFunctionMode)) {
					break;
				}

				callbacks.set_blending_mode(userData,
					(source_alpha)*alphaSourceMode,
					(alpha_function)*alphaFunctionMode);
				break;
			}

			case B_PIC_SET_TRANSFORM:
			{
				const BAffineTransform* transform;
				if (callbacks.set_transform == NULL || !reader.Get(transform))
					break;

				callbacks.set_transform(userData, *transform);
				break;
			}

			case B_PIC_BLEND_LAYER:
			{
				((fnc_Layer)functionTable[49])(userData,
					*reinterpret_cast<Layer* const*>(data));
				break;
			}

			default:
				break;
		}

#if DEBUG
		numOps++;
#if DEBUG > 1
		printf("executed in %" B_PRId64 " usecs\n", system_time()
			- startOpTime);
#endif
#endif
	}

#if DEBUG
	printf("Done! %" B_PRId32 " ops, rendering completed in %" B_PRId64
		" usecs.\n", numOps, system_time() - startTime);
#endif
	return B_OK;
}<|MERGE_RESOLUTION|>--- conflicted
+++ resolved
@@ -1,12 +1,11 @@
 /*
- * Copyright 2001-2015, Haiku Inc.
+ * Copyright 2001-2007, Haiku Inc.
  * Distributed under the terms of the MIT License.
  *
  * Authors:
  *		Marc Flerackers (mflerackers@androme.be)
  *		Stefano Ceccherini (stefano.ceccherini@gmail.com)
  *		Marcus Overhagen (marcus@overhagen.de)
- *		Julian Harnath (julian.harnath@rwth-aachen.de)
  */
 
 /**	PicturePlayer is used to play picture data. */
@@ -25,41 +24,10 @@
 using BPrivate::PicturePlayer;
 
 
-<<<<<<< HEAD
 struct adapter_context {
 	void* user_data;
 	void** function_table;
 };
-=======
-class Layer;
-
-
-typedef void (*fnc)(void*);
-typedef void (*fnc_BPoint)(void*, BPoint);
-typedef void (*fnc_BPointBPoint)(void*, BPoint, BPoint);
-typedef void (*fnc_BRect)(void*, BRect);
-typedef void (*fnc_BRectBPoint)(void*, BRect, BPoint);
-typedef void (*fnc_PBPoint)(void*, const BPoint*);
-typedef void (*fnc_i)(void*, int32);
-typedef void (*fnc_iPBPointb)(void*, int32, const BPoint*, bool);
-typedef void (*fnc_iPBPoint)(void*, int32, const BPoint*);
-typedef void (*fnc_Pc)(void*, const char*);
-typedef void (*fnc_Pcff)(void*, const char*, float, float);
-typedef void (*fnc_BPointBPointff)(void*, BPoint, BPoint, float, float);
-typedef void (*fnc_s)(void*, int16);
-typedef void (*fnc_ssf)(void*, int16, int16, float);
-typedef void (*fnc_f)(void*, float);
-typedef void (*fnc_Color)(void*, rgb_color);
-typedef void (*fnc_Pattern)(void*, pattern);
-typedef void (*fnc_ss)(void *, int16, int16);
-typedef void (*fnc_PBRecti)(void*, const BRect*, uint32);
-typedef void (*fnc_DrawPixels)(void *, BRect, BRect, int32, int32, int32,
-							   int32, int32, const void *);
-typedef void (*fnc_DrawPicture)(void *, BPoint, int32);
-typedef void (*fnc_BShape)(void*, BShape*);
-typedef void (*fnc_BAffineTransform)(void*, BAffineTransform);
-typedef void (*fnc_Layer)(void*, const Layer*);
->>>>>>> 71cc4d49
 
 
 static void
@@ -614,7 +582,6 @@
 
 	// If the caller supplied a function table smaller than needed,
 	// we use our dummy table, and copy the supported ops from the supplied one.
-<<<<<<< HEAD
 	void *dummyTable[kOpsTableSize];
 
 	adapter_context adapterContext;
@@ -668,24 +635,6 @@
 			fBuffer += sizeof(T) * count;
 			return true;
 		}
-=======
-	void **functionTable = callBackTable;
-	void *dummyTable[kOpsTableSize] = {
-		(void *)nop, (void *)nop, (void *)nop, (void *)nop,
-		(void *)nop, (void *)nop, (void *)nop, (void *)nop,
-		(void *)nop, (void *)nop, (void *)nop, (void *)nop,
-		(void *)nop, (void *)nop, (void *)nop, (void *)nop,
-		(void *)nop, (void *)nop, (void *)nop, (void *)nop,
-		(void *)nop, (void *)nop, (void *)nop, (void *)nop,
-		(void *)nop, (void *)nop, (void *)nop, (void *)nop,
-		(void *)nop, (void *)nop, (void *)nop, (void *)nop,
-		(void *)nop, (void *)nop, (void *)nop, (void *)nop,
-		(void *)nop, (void *)nop, (void *)nop, (void *)nop,
-		(void *)nop, (void *)nop, (void *)nop, (void *)nop,
-		(void *)nop, (void *)nop, (void *)nop, (void *)nop,
-		(void *)nop, (void *)nop
-	};
->>>>>>> 71cc4d49
 
 		template<typename T>
 		bool
@@ -1266,8 +1215,11 @@
 
 			case B_PIC_BLEND_LAYER:
 			{
-				((fnc_Layer)functionTable[49])(userData,
-					*reinterpret_cast<Layer* const*>(data));
+				Layer* const* layer;
+				if (callbacks.blend_layer == NULL || !reader.Get<Layer*>(layer))
+					break;
+
+				callbacks.blend_layer(userData, *layer);
 				break;
 			}
 
