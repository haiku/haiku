SubDir HAIKU_TOP src system boot platform u-boot ;

SubDirHdrs $(HAIKU_TOP) headers private kernel boot platform $(TARGET_BOOT_PLATFORM) ;

SubDirHdrs $(HAIKU_TOP) src system boot arch $(TARGET_ARCH) ;

UsePrivateHeaders [ FDirName kernel disk_device_manager ] ;
UsePrivateHeaders [ FDirName graphics common ] ;
UsePrivateHeaders [ FDirName graphics vesa ] ;
UsePrivateHeaders [ FDirName storage ] ;
UsePrivateHeaders [ FDirName kernel arch generic ] ;

# TODO: move this to arch/arm !

UsePrivateHeaders [ FDirName kernel arch $(TARGET_ARCH) board $(TARGET_BOOT_BOARD) ] ;

{
	local defines = _BOOT_MODE ;

	defines = [ FDefines $(defines) ] ;
	SubDirCcFlags $(defines) -g3 -O0 ;
	SubDirC++Flags $(defines) -fno-rtti -g3 -O0 ;
}

UseLibraryHeaders [ FDirName libfdt ] ;

local libFDTSources =
	fdt.c
	fdt_ro.c
	fdt_rw.c
	fdt_strerror.c
	fdt_sw.c
	fdt_wip.c
;

# we fake NetBSD since we don't have an OS ID yet for uimage,
# and we also fake a netbsd loader anyway.
local uImageFakeOS = "netbsd" ;

SEARCH_SOURCE += [ FDirName $(HAIKU_TOP) src add-ons accelerants common ] ;

# First build the non arch dependent parts
KernelMergeObject boot_platform_u-boot_common.o :
	start.cpp
	debug.cpp
	console.cpp
	serial.cpp
	devices.cpp
	keyboard.cpp
	menu.cpp
	cpu.cpp
	uimage.cpp
	video.cpp
<<<<<<< HEAD
	mmu.cpp
	fdt_support.cpp
=======
>>>>>>> db5bd553
	$(genericPlatformSources)
	$(libFDTSources)


	: -fno-pic
	: boot_platform_generic.a
;

KernelMergeObject boot_platform_u-boot.o :
	: :
	# must come first to have _start_* at correct locations
	boot_platform_u-boot_$(TARGET_ARCH).o
	boot_platform_u-boot_common.o
;

# bootable flash image
rule BuildUBootFlashImage image : haikuLoader : uboot_image
{
	Depends $(image) : $(haikuLoader) ;
	#Depends $(image) : $(archive) ;
	Depends $(image) : $(uboot_image) ;
	LocalClean clean : $(image) ;
	FLASH_IMAGE_BLOCK_SIZE on $(image) = 128k ;
	FLASH_IMAGE_BLOCK_COUNT on $(image) = 256 ;
	#FLASH_IMAGE_UBOOT_OFFSET on $(image) = 0 ;
	FLASH_IMAGE_LOADER_OFFSET on $(image) = 248 ;
	BuildUBootFlashImage1 $(image) : $(haikuLoader) $(uboot_image) ;
}


actions BuildUBootFlashImage1
{
	$(RM) $(<)

	# make an empty image
	dd of=$(<) \
		if=/dev/zero \
		bs=$(FLASH_IMAGE_BLOCK_SIZE) \
		count=$(FLASH_IMAGE_BLOCK_COUNT)

	# add u-boot
	dd of=$(<) \
		if=$(>[2]) \
		bs=$(FLASH_IMAGE_BLOCK_SIZE) \
		conv=notrunc

	# add root fs
#	dd of=$(<) \
#		if=$(>[3]) \
#		bs=$(FLASH_IMAGE_BLOCK_SIZE) \
#		conv=notrunc \
#		seek=$(FLASH_IMAGE_ROOTFS_OFFSET)

	# add haiku_loader (raw, elf or uimage)
	dd of=$(<) \
		if=$(>[1]) \
		bs=$(FLASH_IMAGE_BLOCK_SIZE) \
		conv=notrunc seek=$(FLASH_IMAGE_LOADER_OFFSET)
}

# uImage
rule BuildUImage image : data : args
{
	Depends $(image) : $(data) ;
	LocalClean clean : $(image) ;
	MKIMAGE_ARGS on $(image) = $(args) ;
	colon on $(image) = ":" ;
	local files = $(data:G=) ;
	BuildUImage1 $(image) : $(data) ;
}

actions BuildUImage1
{
	mkimage $(MKIMAGE_ARGS) -d $(>:J=$(colon)) $(<)
}

rule BuildUImageScript script : content
{
	LocalClean clean : $(script) ;
	SCRIPTCONTENT on $(script) = $(content) ;
	SCRIPTNAME on $(script) = $(script) ;
	FAKEOS on $(script) = $(uImageFakeOS) ;
	BuildUImageScript1 $(script) : $(content) ;
}

actions BuildUImageScript1
{
	rm -f $(<) $(<).txt
	echo '$(SCRIPTCONTENT)' > $(<).txt
	mkimage -A $(TARGET_ARCH) -O $(FAKEOS) -T script -C none -n $(SCRIPTNAME) \
		-d $(<).txt $(<)
	rm -f $(<).txt
}

# SD/mmc image rule
# requires sfdisk and mtools packages on linux
rule BuildUBootSDImage image : files
{
	Depends $(image) : $(files) ;
	SDIMAGE_BLOCK_SIZE on $(image) = 1M ;
	SDIMAGE_SIZE on $(image) = $(HAIKU_BOARD_SDIMAGE_SIZE) ;
	SDIMAGE_FDISK on $(image) = $(HOST_SFDISK) ;
	SDIMAGE_FDISK_SCRIPT on $(image) =
		"0,$(HAIKU_BOARD_SDIMAGE_FAT_SIZE),0c,-\\\n,,eb\\\n\\\n" ;
	SDIMAGE_FDISK_H on $(image) = 255 ;
	SDIMAGE_FDISK_S on $(image) = 63 ;
	SDIMAGE_FDISK_C on $(image) = ;
	SDIMAGE_FDISK_UNIT on $(image) = M ;
	BuildUBootSDImage1 $(image) : $(files) ;
}

actions BuildUBootSDImage1
{
	$(RM) $(<)
	$(RM) $(<).mtools

	# make an empty image
	dd of=$(<) \
		if=/dev/zero \
		bs=$(SDIMAGE_BLOCK_SIZE) \
		count=$(SDIMAGE_SIZE)
	# partition it
	printf '$(SDIMAGE_FDISK_SCRIPT)' | $(SDIMAGE_FDISK) -f -D \
		-H $(SDIMAGE_FDISK_H) -S $(SDIMAGE_FDISK_S) \
		-u$(SDIMAGE_FDISK_UNIT) $(<)
		#-H $(SDIMAGE_FDISK_H) -S $(SDIMAGE_FDISK_S) -C \\\$(( $(SDIMAGE_SIZE) * 1024 * 1024 / $(SDIMAGE_FDISK_H) / $(SDIMAGE_FDISK_S))) \
	# generate mtools config
	echo 'drive i: file="$(<)" partition=1' > $(<).mtools
	# format the image
	MTOOLSRC=$(<).mtools mformat -v "Haiku" i:
	# populate
	MTOOLSRC=$(<).mtools mcopy $(>) i:
	# list content
	#MTOOLSRC=$(<).mtools mdir i:
	# cleanup
	$(RM) $(<).mtools
}

# uimage targets
BuildUImage haiku_loader.ub : haiku_loader :
	-A $(TARGET_ARCH) -O $(uImageFakeOS) -T kernel -C none
	-a $(HAIKU_BOARD_LOADER_BASE) -e $(HAIKU_BOARD_LOADER_ENTRY_RAW)
		-n 'haiku_loader $(TARGET_BOOT_BOARD)' ;

local tgzArchive = haiku-floppyboot.tgz ;

BuildUImage haiku_loader_linux.ub : haiku_loader :
	-A $(TARGET_ARCH) -O linux -T kernel -C none
	-a $(HAIKU_BOARD_LOADER_BASE) -e $(HAIKU_BOARD_LOADER_ENTRY_LINUX)
		-n 'haiku_loader $(TARGET_BOOT_BOARD)' ;

BuildUImage haiku_loader_nbsd.ub : haiku_loader $(tgzArchive) :
	-A $(TARGET_ARCH) -O $(uImageFakeOS) -T multi -C none
	-a $(HAIKU_BOARD_LOADER_BASE) -e $(HAIKU_BOARD_LOADER_ENTRY_NBSD)
		-n 'haiku_loader $(TARGET_BOOT_BOARD)' ;

if $(HAIKU_BOARD_SDIMAGE_UBOOT_SCRIPT_NAME) {
	BuildUImageScript $(HAIKU_BOARD_SDIMAGE_UBOOT_SCRIPT_NAME) :
		$(HAIKU_BOARD_SDIMAGE_UBOOT_SCRIPT) ;
}

if $(HAIKU_BOARD_MLO_IMAGE) && $(HAIKU_BOARD_MLO_IMAGE_URL) {
	DownloadFile $(HAIKU_BOARD_MLO_IMAGE) $(HAIKU_BOARD_MLO_IMAGE_URL) ;
}

if $(HAIKU_BOARD_UBOOT_IMAGE) && $(HAIKU_BOARD_UBOOT_IMAGE_URL) {
	# Download the u-boot binary file.
	ubootFile = [ DownloadFile $(HAIKU_BOARD_UBOOT_IMAGE)
		: $(HAIKU_BOARD_UBOOT_IMAGE_URL) ] ;
}

# flash image targets
BuildUBootFlashImage haiku-$(HAIKU_BOOT_BOARD)_flash_image_raw.img : haiku_loader :
	$(ubootFile) ;
NotFile haiku-flash-image ;
Depends haiku-flash-image : haiku-$(HAIKU_BOOT_BOARD)_flash_image_raw.img ;

#BuildUBootFlashImage haiku-$(HAIKU_BOOT_BOARD)_flash_image_elf.img : boot_loader_u-boot :
#	$(ubootFile) ;
#NotFile haiku-flash-elf-image ;
#Depends haiku-flash-elf-image : haiku-$(HAIKU_BOOT_BOARD)_flash_image_elf.img ;

BuildUBootFlashImage haiku-$(HAIKU_BOOT_BOARD)_flash_image_uimage.img : haiku_loader.ub :
	$(ubootFile) ;
NotFile haiku-flash-uimage ;
Depends haiku-flash-uimage : haiku-$(HAIKU_BOOT_BOARD)_flash_image_uimage.img ;

# SD/mmc image targets
BuildUBootSDImage haiku-$(HAIKU_BOOT_BOARD).mmc : $(HAIKU_BOARD_SDIMAGE_FILES) ;
NotFile haiku-mmc-image ;
Depends haiku-mmc-image : haiku-$(HAIKU_BOOT_BOARD).mmc ;

SEARCH on [ FGristFiles $(genericPlatformSources) ]
	= [ FDirName $(HAIKU_TOP) src system boot platform generic ] ;

SEARCH on [ FGristFiles $(libFDTSources) ]
	= [ FDirName $(HAIKU_TOP) src libs libfdt ] ;

# Tell the build system to where stage1.bin can be found, so it can be used
# elsewhere.
SEARCH on stage1.bin = $(SUBDIR) ;

SubInclude HAIKU_TOP src system boot platform u-boot arch ;<|MERGE_RESOLUTION|>--- conflicted
+++ resolved
@@ -51,11 +51,7 @@
 	cpu.cpp
 	uimage.cpp
 	video.cpp
-<<<<<<< HEAD
-	mmu.cpp
 	fdt_support.cpp
-=======
->>>>>>> db5bd553
 	$(genericPlatformSources)
 	$(libFDTSources)
 
