--- conflicted
+++ resolved
@@ -13,13 +13,8 @@
 	RadioView.cpp
 	WirelessNetworkMenuItem.cpp
 
-<<<<<<< HEAD
-	: be $(HAIKU_NETWORK_LIBS) $(TARGET_LIBSTDC++) $(TARGET_LIBSUPC++) 
-		$(HAIKU_LOCALE_LIBS) libbnetapi.so
-=======
-	: be $(HAIKU_NETWORK_LIBS) $(TARGET_LIBSUPC++) localestub
-		libbnetapi.so
->>>>>>> 81291304
+	: be $(HAIKU_NETWORK_LIBS) $(TARGET_LIBSTDC++) $(TARGET_LIBSUPC++)
+		localestub libbnetapi.so
 	: Network.rdef
 ;
 
